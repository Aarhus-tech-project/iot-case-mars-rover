#include <atomic>
#include <chrono>
#include <cstdio>
#include <cstdlib>
#include <csignal>
#include <thread>
#include <cmath>
#include <fstream>
#include <string>
#include <memory>
#include <vector>
#include <optional>
#include <grpcpp/grpcpp.h>
#include <grpcpp/support/channel_arguments.h>
#include "telemetry.grpc.pb.h"

#include "Config.h"
#include "Lidar.h"
#include "OccupancyGrid.h"
#include "MonteCarloLocalization.h"
#include "Ray.h"
#include "Motors.h"
#include "CommandStreamClient.h"
#include "OrientationEstimate.h"

using grpc::Channel;
using grpc::ClientContext;
using grpc::Status;
using rover::v1::Telemetry;
using rover::v1::GridFrame;
using rover::v1::Pose2D;
using rover::v1::LidarScan;
using rover::v1::Ack;

static std::atomic<bool> g_run{true};
static void on_sigint(int){ g_run.store(false); }

int main() {
<<<<<<< HEAD
    try {
        std::fprintf(stderr, "[main] Starting\n");
        OccupancyGrid<GRID_WIDTH, GRID_HEIGHT> grid(GRID_CELL_SIZE_M);
        MonteCarloLocalization<GRID_WIDTH, GRID_HEIGHT> mcl(grid);

        // grpc setup
        auto channel = grpc::CreateChannel(HUB_ADDRESS, grpc::InsecureChannelCredentials());
        Motors motors;
        CommandStreamClient cmd(channel, &motors);
        cmd.Start();

        std::unique_ptr<Telemetry::Stub> stub = Telemetry::NewStub(channel);

        grpc::ClientContext gridCtx;
        rover::v1::Ack gridAck;
        auto gridWriter = stub->PublishGrid(&gridCtx, &gridAck);

        grpc::ClientContext poseCtx;
        rover::v1::Ack poseAck;
        auto poseWriter = stub->PublishPose(&poseCtx, &poseAck);

        grpc::ClientContext lidarCtx;
        rover::v1::Ack lidarAck;
        auto lidarWriter = stub->PublishLidar(&lidarCtx, &lidarAck);

        // Lidar and SLAM setup
        float rover_x_m = GRID_WIDTH * GRID_CELL_SIZE_M / 2;
        float rover_y_m = GRID_HEIGHT * GRID_CELL_SIZE_M / 2;
        float rover_rot_deg = 0;

        std::signal(SIGINT, on_sigint);

        LidarReader lr(LIDAR_SERIAL_PORT, LIDAR_SERIAL_BAUD, LIDAR_MAX_MM);
        if (!lr.open()) {
            std::fprintf(stderr, "[lidar] failed to open %s @%d\n", LIDAR_SERIAL_PORT, LIDAR_SERIAL_BAUD);
            return 1;
=======
    /*
    Motors motors;

    motors.forward();
    std::this_thread::sleep_for(std::chrono::seconds(2));

    motors.left();
    std::this_thread::sleep_for(std::chrono::seconds(1));

    motors.right();
    std::this_thread::sleep_for(std::chrono::seconds(1));

    motors.reverse();
    std::this_thread::sleep_for(std::chrono::seconds(2));

    motors.stop();
    */

    OccupancyGrid<GRID_WIDTH, GRID_HEIGHT> grid(GRID_CELL_SIZE_M);
    MonteCarloLocalization<GRID_WIDTH, GRID_HEIGHT> mcl(grid);

    // grpc setup
    grpc::ChannelArguments args;
    args.SetInt(GRPC_ARG_KEEPALIVE_TIME_MS, 30000);
    args.SetInt(GRPC_ARG_KEEPALIVE_TIMEOUT_MS, 10000);
    args.SetInt(GRPC_ARG_KEEPALIVE_PERMIT_WITHOUT_CALLS, 1);

    auto channel = grpc::CreateCustomChannel(HUB_ADDRESS, grpc::InsecureChannelCredentials(), args);

    std::unique_ptr<Telemetry::Stub> stub = Telemetry::NewStub(channel);

    grpc::ClientContext gridCtx;
    rover::v1::Ack gridAck;
    auto gridWriter = stub->PublishGrid(&gridCtx, &gridAck);

    grpc::ClientContext poseCtx;
    rover::v1::Ack poseAck;
    auto poseWriter = stub->PublishPose(&poseCtx, &poseAck);

    grpc::ClientContext lidarCtx;
    rover::v1::Ack lidarAck;
    auto lidarWriter = stub->PublishLidar(&lidarCtx, &lidarAck);

    // Lidar and SLAM setup
    float rover_x_m = GRID_WIDTH * GRID_CELL_SIZE_M / 2;
    float rover_y_m = GRID_HEIGHT * GRID_CELL_SIZE_M / 2;
    float rover_rot_deg = 0;

    std::signal(SIGINT, on_sigint);

    LidarReader lr(LIDAR_SERIAL_PORT, LIDAR_SERIAL_BAUD, LIDAR_MAX_MM);
    if (!lr.open()) {
        std::fprintf(stderr, "[lidar] failed to open %s @%d\n", LIDAR_SERIAL_PORT, LIDAR_SERIAL_BAUD);
        return 1;
    }
    std::fprintf(stderr, "[lidar] reading %s @%d (max=%dmm)\n", LIDAR_SERIAL_PORT, LIDAR_SERIAL_BAUD, LIDAR_MAX_MM);

    std::vector<Lidar> buffer;
    std::vector<Lidar> backBuffer;
    uint32_t last_angle_cdeg = 0;
    auto cb = [&](uint32_t angle_cdeg, uint32_t dist_mm, uint32_t intensity, uint64_t t_ns) {
        if (angle_cdeg < last_angle_cdeg) {
            buffer = std::move(backBuffer);
>>>>>>> c2546b1c
        }
        std::fprintf(stderr, "[lidar] reading %s @%d (max=%dmm)\n", LIDAR_SERIAL_PORT, LIDAR_SERIAL_BAUD, LIDAR_MAX_MM);

        std::vector<Lidar> buffer;
        std::vector<Lidar> backBuffer;
        uint32_t last_angle_cdeg = 0;
        auto cb = [&](uint32_t angle_cdeg, uint32_t dist_mm, uint32_t intensity, uint64_t t_ns) {
            if (angle_cdeg < last_angle_cdeg) {
                buffer = std::move(backBuffer);
            }

            Lidar lidar = { angle_cdeg, dist_mm, intensity, t_ns };
            backBuffer.push_back(lidar);

            last_angle_cdeg = angle_cdeg;
        };

<<<<<<< HEAD
        auto last_push = std::chrono::steady_clock::now();
        while (g_run.load()) {
            lr.pump(cb, 10); 

            auto now = std::chrono::steady_clock::now();
            if (now - last_push >= std::chrono::milliseconds(1000)) {
                
                if (!buffer.empty()) {
                    LidarScan scan;
                    for (Lidar& lidar : buffer) {
                        Ray ray(rover_x_m, rover_y_m, rover_rot_deg + lidar.angle_cdeg / 100.0f, lidar.distance_mm, lidar.time_ns);
=======
    auto last_push = std::chrono::steady_clock::now();
    bool first = true;
    while (g_run.load()) {
        lr.pump(cb, 10); 

        auto now = std::chrono::steady_clock::now();
        if (now - last_push >= std::chrono::milliseconds(1000)) {
            
            if (!buffer.empty()) {
                if (first) {
                    first = false;

                    OrientationEstimate oe = EstimateHeadingFromScan(buffer, 3.0f, 0.30f, 0.02f, 12, LIDAR_MAX_MM);
                    rover_rot_deg = oe.snapped_up_deg;
                    std::printf("[slam] lidar points %d, initial heading %.1f° (used %d segments)\n", buffer.size(), rover_rot_deg, oe.used_segments);
                }

                LidarScan scan;
                for (Lidar& lidar : buffer) {
                    Ray ray(rover_x_m, rover_y_m, rover_rot_deg + lidar.angle_cdeg / 100.0f, lidar.distance_mm, lidar.time_ns);
>>>>>>> c2546b1c

                        grid.populateRayOnGrid(ray);   

                        auto* p = scan.add_points();
                        p->set_x_m(ray.point_x_m);
                        p->set_y_m(ray.point_y_m);
                    }

                    if (!lidarWriter->Write(scan)) {
                        std::fprintf(stderr, "[grpc] stream closed by server during Write()\n");
                        break;
                    }
                }

                // Push telemetry over GRPC
                GridFrame gridFrame;
                gridFrame.set_width(GRID_WIDTH);
                gridFrame.set_height(GRID_HEIGHT);
                gridFrame.set_cell_size_m(GRID_CELL_SIZE_M);
                gridFrame.set_data(reinterpret_cast<const char*>(grid.data()), grid.size());

                if (!gridWriter->Write(gridFrame)) {
                    std::fprintf(stderr, "[grpc] stream closed by server during Write()\n");
                    break;
                }

                Pose2D pose2D;
                pose2D.set_x_m(rover_x_m);
                pose2D.set_y_m(rover_y_m);
                pose2D.set_rot_deg(rover_rot_deg);

                if (!poseWriter->Write(pose2D)) {
                    std::fprintf(stderr, "[grpc] stream closed by server during Write()\n");
                    break;
                }

                last_push = now;
            }
        }

<<<<<<< HEAD
        gridWriter->WritesDone();
        gridWriter->Finish();
        poseWriter->WritesDone();
        poseWriter->Finish();
        lidarWriter->WritesDone();
        lidarWriter->Finish();
        lr.close();
        cmd.Stop();
        return 0;
    }
    catch (const std::exception& ex) {
        std::fprintf(stderr, "[main] exception: %s\n", ex.what());
        return 1;
    }
=======
    gridWriter->WritesDone();
    gridWriter->Finish();
    poseWriter->WritesDone();
    poseWriter->Finish();
    lidarWriter->WritesDone();
    lidarWriter->Finish();
    lr.close();
    return 0;
>>>>>>> c2546b1c
}<|MERGE_RESOLUTION|>--- conflicted
+++ resolved
@@ -36,14 +36,19 @@
 static void on_sigint(int){ g_run.store(false); }
 
 int main() {
-<<<<<<< HEAD
     try {
         std::fprintf(stderr, "[main] Starting\n");
         OccupancyGrid<GRID_WIDTH, GRID_HEIGHT> grid(GRID_CELL_SIZE_M);
         MonteCarloLocalization<GRID_WIDTH, GRID_HEIGHT> mcl(grid);
 
         // grpc setup
-        auto channel = grpc::CreateChannel(HUB_ADDRESS, grpc::InsecureChannelCredentials());
+        grpc::ChannelArguments args;
+        args.SetInt(GRPC_ARG_KEEPALIVE_TIME_MS, 30000);
+        args.SetInt(GRPC_ARG_KEEPALIVE_TIMEOUT_MS, 10000);
+        args.SetInt(GRPC_ARG_KEEPALIVE_PERMIT_WITHOUT_CALLS, 1);
+
+        auto channel = grpc::CreateCustomChannel(HUB_ADDRESS, grpc::InsecureChannelCredentials(), args);
+
         Motors motors;
         CommandStreamClient cmd(channel, &motors);
         cmd.Start();
@@ -73,71 +78,6 @@
         if (!lr.open()) {
             std::fprintf(stderr, "[lidar] failed to open %s @%d\n", LIDAR_SERIAL_PORT, LIDAR_SERIAL_BAUD);
             return 1;
-=======
-    /*
-    Motors motors;
-
-    motors.forward();
-    std::this_thread::sleep_for(std::chrono::seconds(2));
-
-    motors.left();
-    std::this_thread::sleep_for(std::chrono::seconds(1));
-
-    motors.right();
-    std::this_thread::sleep_for(std::chrono::seconds(1));
-
-    motors.reverse();
-    std::this_thread::sleep_for(std::chrono::seconds(2));
-
-    motors.stop();
-    */
-
-    OccupancyGrid<GRID_WIDTH, GRID_HEIGHT> grid(GRID_CELL_SIZE_M);
-    MonteCarloLocalization<GRID_WIDTH, GRID_HEIGHT> mcl(grid);
-
-    // grpc setup
-    grpc::ChannelArguments args;
-    args.SetInt(GRPC_ARG_KEEPALIVE_TIME_MS, 30000);
-    args.SetInt(GRPC_ARG_KEEPALIVE_TIMEOUT_MS, 10000);
-    args.SetInt(GRPC_ARG_KEEPALIVE_PERMIT_WITHOUT_CALLS, 1);
-
-    auto channel = grpc::CreateCustomChannel(HUB_ADDRESS, grpc::InsecureChannelCredentials(), args);
-
-    std::unique_ptr<Telemetry::Stub> stub = Telemetry::NewStub(channel);
-
-    grpc::ClientContext gridCtx;
-    rover::v1::Ack gridAck;
-    auto gridWriter = stub->PublishGrid(&gridCtx, &gridAck);
-
-    grpc::ClientContext poseCtx;
-    rover::v1::Ack poseAck;
-    auto poseWriter = stub->PublishPose(&poseCtx, &poseAck);
-
-    grpc::ClientContext lidarCtx;
-    rover::v1::Ack lidarAck;
-    auto lidarWriter = stub->PublishLidar(&lidarCtx, &lidarAck);
-
-    // Lidar and SLAM setup
-    float rover_x_m = GRID_WIDTH * GRID_CELL_SIZE_M / 2;
-    float rover_y_m = GRID_HEIGHT * GRID_CELL_SIZE_M / 2;
-    float rover_rot_deg = 0;
-
-    std::signal(SIGINT, on_sigint);
-
-    LidarReader lr(LIDAR_SERIAL_PORT, LIDAR_SERIAL_BAUD, LIDAR_MAX_MM);
-    if (!lr.open()) {
-        std::fprintf(stderr, "[lidar] failed to open %s @%d\n", LIDAR_SERIAL_PORT, LIDAR_SERIAL_BAUD);
-        return 1;
-    }
-    std::fprintf(stderr, "[lidar] reading %s @%d (max=%dmm)\n", LIDAR_SERIAL_PORT, LIDAR_SERIAL_BAUD, LIDAR_MAX_MM);
-
-    std::vector<Lidar> buffer;
-    std::vector<Lidar> backBuffer;
-    uint32_t last_angle_cdeg = 0;
-    auto cb = [&](uint32_t angle_cdeg, uint32_t dist_mm, uint32_t intensity, uint64_t t_ns) {
-        if (angle_cdeg < last_angle_cdeg) {
-            buffer = std::move(backBuffer);
->>>>>>> c2546b1c
         }
         std::fprintf(stderr, "[lidar] reading %s @%d (max=%dmm)\n", LIDAR_SERIAL_PORT, LIDAR_SERIAL_BAUD, LIDAR_MAX_MM);
 
@@ -155,19 +95,6 @@
             last_angle_cdeg = angle_cdeg;
         };
 
-<<<<<<< HEAD
-        auto last_push = std::chrono::steady_clock::now();
-        while (g_run.load()) {
-            lr.pump(cb, 10); 
-
-            auto now = std::chrono::steady_clock::now();
-            if (now - last_push >= std::chrono::milliseconds(1000)) {
-                
-                if (!buffer.empty()) {
-                    LidarScan scan;
-                    for (Lidar& lidar : buffer) {
-                        Ray ray(rover_x_m, rover_y_m, rover_rot_deg + lidar.angle_cdeg / 100.0f, lidar.distance_mm, lidar.time_ns);
-=======
     auto last_push = std::chrono::steady_clock::now();
     bool first = true;
     while (g_run.load()) {
@@ -188,7 +115,6 @@
                 LidarScan scan;
                 for (Lidar& lidar : buffer) {
                     Ray ray(rover_x_m, rover_y_m, rover_rot_deg + lidar.angle_cdeg / 100.0f, lidar.distance_mm, lidar.time_ns);
->>>>>>> c2546b1c
 
                         grid.populateRayOnGrid(ray);   
 
@@ -229,7 +155,6 @@
             }
         }
 
-<<<<<<< HEAD
         gridWriter->WritesDone();
         gridWriter->Finish();
         poseWriter->WritesDone();
@@ -244,14 +169,4 @@
         std::fprintf(stderr, "[main] exception: %s\n", ex.what());
         return 1;
     }
-=======
-    gridWriter->WritesDone();
-    gridWriter->Finish();
-    poseWriter->WritesDone();
-    poseWriter->Finish();
-    lidarWriter->WritesDone();
-    lidarWriter->Finish();
-    lr.close();
-    return 0;
->>>>>>> c2546b1c
 }