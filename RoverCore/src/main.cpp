--- conflicted
+++ resolved
@@ -13,11 +13,8 @@
 
 #include "LidarReader.h"
 #include "OccupancyGrid.h"
-<<<<<<< HEAD
+#include "Ray.h"
 #include "Motors.h"
-=======
-#include "Ray.h"
->>>>>>> 0ac3af7e
 
 using grpc::Channel;
 using grpc::ClientContext;
@@ -46,6 +43,22 @@
 }
 
 int main() {
+    Motors motors;
+
+    motors.forward();
+    std::this_thread::sleep_for(std::chrono::seconds(2));
+
+    motors.left();
+    std::this_thread::sleep_for(std::chrono::seconds(1));
+
+    motors.right();
+    std::this_thread::sleep_for(std::chrono::seconds(1));
+
+    motors.reverse();
+    std::this_thread::sleep_for(std::chrono::seconds(2));
+
+    motors.stop();
+
     OccupancyGrid<GRID_WIDTH, GRID_HEIGHT> grid(GRID_CELL_SIZE_M);
 
     // grpc setup
@@ -91,28 +104,7 @@
     };
 
     auto last_push = std::chrono::steady_clock::now();
-<<<<<<< HEAD
-
-    Motors motors;
-
-    motors.forward();
-    std::this_thread::sleep_for(std::chrono::seconds(2));
-
-    motors.left();
-    std::this_thread::sleep_for(std::chrono::seconds(1));
-
-    motors.right();
-    std::this_thread::sleep_for(std::chrono::seconds(1));
-
-    motors.reverse();
-    std::this_thread::sleep_for(std::chrono::seconds(2));
-
-    motors.stop();
-
-    while (g_run.load()){
-=======
     while (g_run.load()) {
->>>>>>> 0ac3af7e
         lr.pump(cb, 10); 
 
         auto now = std::chrono::steady_clock::now();
